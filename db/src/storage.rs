//! Bitcoin storage

use std::{self, fs};
use std::path::Path;
use kvdb::{DBTransaction, Database, DatabaseConfig};
use byteorder::{LittleEndian, ByteOrder};
use primitives::hash::H256;
use primitives::bytes::Bytes;
use super::{BlockRef, BestBlock, BlockLocation};
use serialization;
use chain::{self, RepresentH256};
use parking_lot::RwLock;
use transaction_meta::TransactionMeta;
use std::collections::HashMap;

const COL_COUNT: u32 = 10;
const COL_META: u32 = 0;
const COL_BLOCK_HASHES: u32 = 1;
const COL_BLOCK_HEADERS: u32 = 2;
const COL_BLOCK_TRANSACTIONS: u32 = 3;
const COL_TRANSACTIONS: u32 = 4;
const COL_TRANSACTIONS_META: u32 = 5;
const COL_BLOCK_NUMBERS: u32 = 6;
const _COL_RESERVED3: u32 = 7;
const _COL_RESERVED4: u32 = 8;
const _COL_RESERVED5: u32 = 9;
const _COL_RESERVED6: u32 = 10;

const DB_VERSION: u32 = 1;

const MAX_FORK_ROUTE_PRESET: usize = 128;

/// Blockchain storage interface
pub trait Store : Send + Sync {
	/// get best block
	fn best_block(&self) -> Option<BestBlock>;

	/// resolves number by block hash
	fn block_number(&self, hash: &H256) -> Option<u32>;

	/// resolves hash by block number
	fn block_hash(&self, number: u32) -> Option<H256>;

	/// resolves header bytes by block reference (number/hash)
	fn block_header_bytes(&self, block_ref: BlockRef) -> Option<Bytes>;

	/// resolves list of block transactions by block reference (number/hash)
	fn block_transaction_hashes(&self, block_ref: BlockRef) -> Vec<H256>;

	/// resolves transaction body bytes by transaction hash
	fn transaction_bytes(&self, hash: &H256) -> Option<Bytes>;

	/// resolves serialized transaction info by transaction hash
	fn transaction(&self, hash: &H256) -> Option<chain::Transaction>;

	/// returns all transactions in the block by block reference (number/hash)
	fn block_transactions(&self, block_ref: BlockRef) -> Vec<chain::Transaction>;

	/// resolves deserialized block body by block reference (number/hash)
	fn block(&self, block_ref: BlockRef) -> Option<chain::Block>;

	/// returns true if store contains given block
	fn contains_block(&self, block_ref: BlockRef) -> bool {
		self.block_header_bytes(block_ref).is_some()
	}

	/// returns true if store contains given transaction
	fn contains_transaction(&self, hash: &H256) -> bool {
		self.transaction(hash).is_some()
	}

	/// insert block in the storage
	fn insert_block(&self, block: &chain::Block) -> Result<BlockInsertedChain, Error>;

	/// get transaction metadata
	fn transaction_meta(&self, hash: &H256) -> Option<TransactionMeta>;

	/// return the location of this block once if it ever gets inserted
	fn accepted_location(&self, header: &chain::BlockHeader) -> Option<BlockLocation>;
}

/// Blockchain storage with rocksdb database
pub struct Storage {
	database: Database,
	best_block: RwLock<Option<BestBlock>>,
}

#[derive(Debug, PartialEq)]
pub enum MetaError {
	UnsupportedVersion,
}

#[derive(Debug)]
/// Database error
pub enum Error {
	/// Rocksdb error
	DB(String),
	/// Io error
	Io(std::io::Error),
	/// Invalid meta info (while opening the database)
	Meta(MetaError),
	/// Database blockchain consistency error
	Consistency(ConsistencyError),
}

impl Error {
	fn unknown_hash(h: &H256) -> Self {
		Error::Consistency(ConsistencyError::Unknown(h.clone()))
	}

	fn unknown_number(n: u32) -> Self {
		Error::Consistency(ConsistencyError::UnknownNumber(n))
	}

	fn double_spend(h: &H256) -> Self {
		Error::Consistency(ConsistencyError::DoubleSpend(h.clone()))
	}

	fn not_main(h: &H256) -> Self {
		Error::Consistency(ConsistencyError::NotMain(h.clone()))
	}

	fn reorganize(h: &H256) -> Self {
		Error::Consistency(ConsistencyError::Reorganize(h.clone()))
	}
}

#[derive(Debug, PartialEq)]
pub enum ConsistencyError {
	/// Unknown hash
	Unknown(H256),
	/// Unknown number
	UnknownNumber(u32),
	/// Not the block from the main chain
	NotMain(H256),
	/// Fork too long
	ForkTooLong,
	/// Main chain block transaction attempts to double-spend
	DoubleSpend(H256),
	/// Transaction tries to spend
	UnknownSpending(H256),
	/// Chain has no best block
	NoBestBlock,
	/// Failed reorganization caused by block
	Reorganize(H256),
}

impl From<String> for Error {
	fn from(err: String) -> Error {
		Error::DB(err)
	}
}

impl From<std::io::Error> for Error {
	fn from(err: std::io::Error) -> Error {
		Error::Io(err)
	}
}

fn u32_key(num: u32) -> [u8; 4] {
	let mut result = [0u8; 4];
	LittleEndian::write_u32(&mut result, num);
	result
}

const KEY_VERSION: &'static[u8] = b"version";
const KEY_BEST_BLOCK_NUMBER: &'static[u8] = b"best_block_number";
const KEY_BEST_BLOCK_HASH: &'static[u8] = b"best_block_hash";

struct UpdateContext {
	pub meta: HashMap<H256, TransactionMeta>,
	pub db_transaction: DBTransaction,
	meta_snapshot: Option<HashMap<H256, TransactionMeta>>,
}

impl UpdateContext {
	pub fn new(db: &Database) -> Self {
		UpdateContext {
			meta: HashMap::new(),
			db_transaction: db.transaction(),
			meta_snapshot: None,
		}
	}

	pub fn apply(mut self, db: &Database) -> Result<(), Error> {
		// actually saving meta
		for (hash, meta) in self.meta.drain() {
			self.db_transaction.put(Some(COL_TRANSACTIONS_META), &*hash, &meta.into_bytes());
		}

		try!(db.write(self.db_transaction));
		Ok(())
	}

	pub fn restore_point(&mut self) {
		// todo: optimize clone here
		self.meta_snapshot = Some(self.meta.clone());
		self.db_transaction.remember();
	}

	pub fn restore(&mut self) {
		if let Some(meta_snapshot) = std::mem::replace(&mut self.meta_snapshot, None) {
			self.meta = meta_snapshot;
			self.db_transaction.rollback();
		}
	}
}

#[derive(Debug)]
pub struct Reorganization {
	height: u32,
	canonized: Vec<H256>,
	decanonized: Vec<H256>,
}

impl Reorganization {
	fn new(height: u32) -> Reorganization {
		Reorganization { height: height, canonized: Vec::new(), decanonized: Vec::new() }
	}

	fn push_canonized(&mut self, hash: &H256) {
		self.canonized.push(hash.clone());
	}

	fn push_decanonized(&mut self, hash: &H256) {
		self.decanonized.push(hash.clone());
	}
}

#[derive(Debug)]
pub enum BlockInsertedChain {
	Disconnected,
	Main,
	Side,
	Rorganized(Reorganization),
}

impl Storage {

	/// new storage at the selected path
	/// if no directory exists, it will be created
	pub fn new<P: AsRef<Path>>(path: P) -> Result<Storage, Error> {
		try!(fs::create_dir_all(path.as_ref()));
		let cfg = DatabaseConfig::with_columns(Some(COL_COUNT));
		let db = try!(Database::open(&cfg, &*path.as_ref().to_string_lossy()));

		let storage = Storage {
			database: db,
			best_block: RwLock::default(),
		};

		match storage.read_meta_u32(KEY_VERSION) {
			Some(ver) => {
				if ver != DB_VERSION {
					return Err(Error::Meta(MetaError::UnsupportedVersion))
				}
			},
			_ => {
				let mut meta_transaction = storage.database.transaction();
				meta_transaction.write_u32(Some(COL_META), KEY_VERSION, DB_VERSION);
				try!(storage.database.write(meta_transaction));
			},
		};

		let best_number = storage.read_meta_u32(KEY_BEST_BLOCK_NUMBER);
		let best_hash = storage.get(COL_META, KEY_BEST_BLOCK_HASH).map(|val| H256::from(&**val));

		// both values should be stored
		assert!(best_number.is_some() == best_hash.is_some());
		if best_number.is_some() {
			*storage.best_block.write() = Some(
				BestBlock {
					number: best_number.expect("is_some() is checked above for block number"),
					hash: best_hash.expect("is_some() is checked above for block hash"),
				}
			);
		}

		Ok(storage)
	}

	fn read_meta(&self, key: &[u8]) -> Option<Bytes> {
		self.get(COL_META, key)
	}

	fn read_meta_u32(&self, key: &[u8]) -> Option<u32> {
		self.read_meta(key).map(|val| LittleEndian::read_u32(&val))
	}

	/// is invoked on database non-fatal query errors
	fn db_error(&self, msg: String) {
		println!("Low-level database error: {}", &msg);
	}

	/// get the value of the key in the database
	/// if the key is not present, reports non-fatal error and returns nothing
	fn get(&self, col: u32, key: &[u8]) -> Option<Bytes> {
		let res = self.database.get(Some(col), key);
		match res {
			Err(msg) => {
				self.db_error(msg);
				None
			},
			Ok(val) => val.map(|v| v.into()),
		}
	}

	/// resolves hash for the block reference (which can be referenced by number or
	/// by hash)
	fn resolve_hash(&self, block_ref: BlockRef) -> Option<H256> {
		match block_ref {
			BlockRef::Number(n) => self.block_hash(n),
			BlockRef::Hash(h) => Some(h),
		}
	}

	/// loads block transaction list by the provided block hash
	fn block_transaction_hashes_by_hash(&self, h: &H256) -> Vec<H256> {
		self.get(COL_BLOCK_TRANSACTIONS, &**h)
			.unwrap_or(Vec::new().into())
			.chunks(H256::size())
			.map(H256::from)
			.collect()
	}

	fn block_transactions_by_hash(&self, h: &H256) -> Vec<chain::Transaction> {
		self.block_transaction_hashes_by_hash(h)
			.into_iter()
			.filter_map(|tx_hash| {
				self.transaction_bytes(&tx_hash).and_then(|tx_bytes| {
					match serialization::deserialize::<_, chain::Transaction>(tx_bytes.as_ref()) {
						Ok(tx) => Some(tx),
						Err(e) => {
							self.db_error(format!("Error deserializing transaction, possible db corruption ({:?})", e));
							None
						}
					}
				})
			})
			.collect()
	}

	fn block_header_by_hash(&self, h: &H256) -> Option<chain::BlockHeader> {
		self.get(COL_BLOCK_HEADERS, &**h).and_then(|val|
			serialization::deserialize(val.as_ref()).map_err(
				|e| self.db_error(format!("Error deserializing block header, possible db corruption ({:?})", e))
			).ok()
		)
	}


	/// update transactions metadata in the specified database transaction
	fn update_transactions_meta(&self, context: &mut UpdateContext, number: u32, accepted_txs: &[chain::Transaction])
		-> Result<(), Error>
	{
		for (accepted_idx, accepted_tx) in accepted_txs.iter().enumerate() {
			if accepted_idx == 0 {
				context.meta.insert(
					accepted_tx.hash(),
					TransactionMeta::new(number, accepted_tx.outputs.len()).coinbase()
				);
				continue;
			}

			context.meta.insert(
				accepted_tx.hash(),
				TransactionMeta::new(number, accepted_tx.outputs.len())
			);

			for input in &accepted_tx.inputs {
				if !match context.meta.get_mut(&input.previous_output.hash) {
					Some(ref mut meta) => {
						if meta.is_spent(input.previous_output.index as usize) {
							return Err(Error::double_spend(&input.previous_output.hash));
						}

						meta.note_used(input.previous_output.index as usize);
						true
					},
					None => false,
				} {
					let mut meta =
						try!(
							self.transaction_meta(&input.previous_output.hash)
								.ok_or(Error::Consistency(ConsistencyError::UnknownSpending(input.previous_output.hash.clone())))
						);

					if meta.is_spent(input.previous_output.index as usize) {
						return Err(Error::double_spend(&input.previous_output.hash));
					}

					meta.note_used(input.previous_output.index as usize);

					context.meta.insert(
						input.previous_output.hash.clone(),
						meta);
				}
			}
		}

		Ok(())
	}

	/// block decanonization
	///   all transaction outputs used are marked as not used
	///   all transaction meta is removed
	///   DOES NOT update best block
	fn decanonize_block(&self, context: &mut UpdateContext, hash: &H256) -> Result<(), Error> {
		trace!(target: "reorg", "Decanonizing block {}", hash.to_reversed_str());

		// ensure that block is of the main chain
		try!(self.block_number(hash).ok_or(Error::not_main(hash)));

		// only canonical blocks have numbers, so remove this number entry for the hash
		context.db_transaction.delete(Some(COL_BLOCK_NUMBERS), &**hash);

		// transaction de-provisioning
		let tx_hashes = self.block_transaction_hashes_by_hash(hash);
		for (tx_hash_num, tx_hash) in tx_hashes.iter().enumerate() {
			let tx = self.transaction(tx_hash)
				.expect("Transaction in the saved block should exist as a separate entity indefinitely");

			// remove meta
			context.db_transaction.delete(Some(COL_TRANSACTIONS_META), &**tx_hash);

			// denote outputs used
			if tx_hash_num == 0 { continue; } // coinbase transaction does not have inputs
			for input in &tx.inputs {
				if !match context.meta.get_mut(&input.previous_output.hash) {
					Some(ref mut meta) => {
						meta.denote_used(input.previous_output.index as usize);
						true
					},
					None => false,
				} {
					let mut meta =
						self.transaction_meta(&input.previous_output.hash)
							.unwrap_or_else(|| panic!(
								// decanonization should always have meta
								// because block could not have made canonical without writing meta
								"No transaction metadata for {}! Corrupted DB? Reindex?",
								&input.previous_output.hash
							));

					meta.denote_used(input.previous_output.index as usize);

					context.meta.insert(
						input.previous_output.hash.clone(),
						meta);
				}
			}
		}

		Ok(())
	}

	/// Returns the height where the fork occurred and chain up to this place (not including last canonical hash)
	fn fork_route(&self, max_route: usize, hash: &H256) -> Result<(u32, Vec<H256>), Error> {
		let header = try!(self.block_header_by_hash(hash).ok_or(Error::unknown_hash(hash)));

		// only main chain blocks has block numbers
		// so if it has, it is not a fork and we return empty route
		if let Some(number) = self.block_number(hash) {
			return Ok((number, Vec::new()));
		}

		let mut next_hash = header.previous_header_hash;
		let mut result = Vec::new();

		for _ in 0..max_route {
			if let Some(number) = self.block_number(&next_hash) {
				return Ok((number, result));
			}
			result.push(next_hash.clone());
			next_hash = try!(self.block_header_by_hash(&next_hash).ok_or(Error::unknown_hash(hash)))
				.previous_header_hash;
		}
		Err(Error::Consistency(ConsistencyError::ForkTooLong))
	}

	fn best_number(&self) -> Option<u32> {
		self.read_meta_u32(KEY_BEST_BLOCK_NUMBER)
	}

	fn _best_hash(&self) -> Option<H256> {
		self.get(COL_META, KEY_BEST_BLOCK_HASH).map(|val| H256::from(&**val))
	}

	fn canonize_block(&self, context: &mut UpdateContext, at_height: u32, hash: &H256) -> Result<(), Error> {
		let transactions = self.block_transactions_by_hash(hash);
		try!(self.update_transactions_meta(context, at_height, &transactions));

		// only canonical blocks are allowed to wield a number
		context.db_transaction.put(Some(COL_BLOCK_HASHES), &u32_key(at_height), std::ops::Deref::deref(hash));
		context.db_transaction.write_u32(Some(COL_BLOCK_NUMBERS), std::ops::Deref::deref(hash), at_height);

		Ok(())
	}

	// maybe reorganize to the _known_ block
	// it will actually reorganize only when side chain is at least the same length as main
	fn maybe_reorganize(&self, context: &mut UpdateContext, hash: &H256) -> Result<Option<Reorganization>, Error> {
		context.restore_point();

		match self.maybe_reorganize_fallable(context, hash) {
			Ok(result) => Ok(result),
			Err(e) => {
				// todo: log error here
				context.restore();
				println!("Error while reorganizing to {}: {:?}", hash, e);
				Err(e)
			}
		}
	}

	fn maybe_reorganize_fallable(&self, context: &mut UpdateContext, hash: &H256) -> Result<Option<Reorganization>, Error> {
		if self.block_number(hash).is_some() {
			return Ok(None); // cannot reorganize to canonical block
		}

		// find the route of the block with hash `hash` to the main chain
		let (at_height, route) = try!(self.fork_route(MAX_FORK_ROUTE_PRESET, hash));

		// reorganization is performed only if length of side chain is at least the same as main chain
		// todo: shorter chain may actualy become canonical during difficulty updates, though with rather low probability
		if (route.len() as i32 + 1) < (self.best_number().unwrap_or(0) as i32 - at_height as i32) {
			return Ok(None);
		}

		let mut reorganization = Reorganization::new(at_height);
		let mut now_best = try!(self.best_number().ok_or(Error::Consistency(ConsistencyError::NoBestBlock)));

		// decanonizing main chain to the split point
		loop {
			let next_decanonize = try!(self.block_hash(now_best).ok_or(Error::unknown_number(now_best)));
			try!(self.decanonize_block(context, &next_decanonize));
			reorganization.push_decanonized(&next_decanonize);

			now_best -= 1;

			if now_best == at_height { break; }
		}

		// canonizing all route from the split point
		for new_canonical_hash in &route {
			now_best += 1;
			try!(self.canonize_block(context, now_best, &new_canonical_hash));
			reorganization.push_canonized(&new_canonical_hash);
		}

		// finaly canonizing the top block we are reorganizing to
		try!(self.canonize_block(context, now_best + 1, hash));
		reorganization.push_canonized(&hash);
		reorganization.height = now_best + 1;

		Ok(Some(reorganization))
	}
}

impl Store for Storage {
	fn best_block(&self) -> Option<BestBlock> {
		self.best_block.read().clone()
	}

	fn block_number(&self, hash: &H256) -> Option<u32> {
		self.get(COL_BLOCK_NUMBERS, &**hash)
			.map(|val| LittleEndian::read_u32(&val))
	}

	fn block_hash(&self, number: u32) -> Option<H256> {
		self.get(COL_BLOCK_HASHES, &u32_key(number))
			.map(|val| H256::from(&**val))
	}

	fn block_header_bytes(&self, block_ref: BlockRef) -> Option<Bytes> {
		self.resolve_hash(block_ref).and_then(|h| self.get(COL_BLOCK_HEADERS, &*h))
	}

	fn block_transaction_hashes(&self, block_ref: BlockRef) -> Vec<H256> {
		self.resolve_hash(block_ref)
			.map(|h| self.block_transaction_hashes_by_hash(&h))
			.unwrap_or_default()
	}

	fn block_transactions(&self, block_ref: BlockRef) -> Vec<chain::Transaction> {
		self.resolve_hash(block_ref)
			.map(|h| self.block_transactions_by_hash(&h))
			.unwrap_or_default()
	}

	fn transaction_bytes(&self, hash: &H256) -> Option<Bytes> {
		self.get(COL_TRANSACTIONS, &**hash)
	}

	fn block(&self, block_ref: BlockRef) -> Option<chain::Block> {
		self.resolve_hash(block_ref).and_then(|block_hash|
			self.get(COL_BLOCK_HEADERS, &*block_hash)
				.and_then(|header_bytes| {
					let transactions = self.block_transactions_by_hash(&block_hash);;
					let maybe_header = match serialization::deserialize::<_, chain::BlockHeader>(header_bytes.as_ref()) {
						Ok(header) => Some(header),
						Err(e) => {
							self.db_error(format!("Error deserializing header, possible db corruption ({:?})", e));
							None
						}
					};
					maybe_header.map(|header| chain::Block::new(header, transactions))
			})
		)
	}

	fn insert_block(&self, block: &chain::Block) -> Result<BlockInsertedChain, Error> {

		// ! lock will be held during the entire insert routine
		let mut best_block = self.best_block.write();

		let mut context = UpdateContext::new(&self.database);

		let block_hash = block.hash();

		let mut new_best_hash = match best_block.as_ref().map(|bb| &bb.hash) {
			Some(best_hash) if &block.header().previous_header_hash != best_hash => best_hash.clone(),
			_ => block_hash.clone(),
		};

		let mut new_best_number = match best_block.as_ref().map(|b| b.number) {
			Some(best_number) => {
				if block.hash() == new_best_hash { best_number + 1 }
				else { best_number }
			},
			None => 0,
		};

		let tx_space = block.transactions().len() * 32;
		let mut tx_refs = Vec::with_capacity(tx_space);
		for tx in block.transactions() {
			let tx_hash = tx.hash();
			tx_refs.extend(&*tx_hash);
			context.db_transaction.put(
				Some(COL_TRANSACTIONS),
				&*tx_hash,
				&serialization::serialize(tx),
			);
		}
		context.db_transaction.put(Some(COL_BLOCK_TRANSACTIONS), &*block_hash, &tx_refs);

		context.db_transaction.put(
			Some(COL_BLOCK_HEADERS),
			&*block_hash,
			&serialization::serialize(block.header())
		);

		// the block is continuing the main chain
		let result = if best_block.as_ref().map(|b| b.number) != Some(new_best_number) {
			try!(self.update_transactions_meta(&mut context, new_best_number, block.transactions()));
			context.db_transaction.write_u32(Some(COL_META), KEY_BEST_BLOCK_NUMBER, new_best_number);

			// updating main chain height reference
			context.db_transaction.put(Some(COL_BLOCK_HASHES), &u32_key(new_best_number), std::ops::Deref::deref(&block_hash));
			context.db_transaction.write_u32(Some(COL_BLOCK_NUMBERS), std::ops::Deref::deref(&block_hash), new_best_number);

			BlockInsertedChain::Main
		}

		// the block does not continue the main chain
		// but can cause reorganization here
		// this can canonize the block parent if block parent + this block is longer than the main chain
		else {
			match self.maybe_reorganize(&mut context, &block.header().previous_header_hash) {
				Ok(Some(mut reorg)) => {
					// if so, we have new best main chain block
					new_best_number = reorg.height + 1;
					new_best_hash = block_hash;

					// and we canonize it also by provisioning transactions
					try!(self.update_transactions_meta(&mut context, new_best_number, block.transactions()));
					context.db_transaction.write_u32(Some(COL_META), KEY_BEST_BLOCK_NUMBER, new_best_number);
					context.db_transaction.put(Some(COL_BLOCK_HASHES), &u32_key(new_best_number), std::ops::Deref::deref(&new_best_hash));
					context.db_transaction.write_u32(Some(COL_BLOCK_NUMBERS), std::ops::Deref::deref(&new_best_hash), new_best_number);

					reorg.push_canonized(&new_best_hash);

					BlockInsertedChain::Rorganized(reorg)
				},
				Err(Error::Consistency(consistency_error)) => {
					match consistency_error {
						ConsistencyError::DoubleSpend(hash) => {
							warn!(
								target: "reorg",
								"Failed to reorganize to {} due to double-spend at {}",
								block_hash.to_reversed_str(),
								hash.to_reversed_str()
							);
							// return without any commit
							return Err(Error::reorganize(&hash));
						},
						ConsistencyError::UnknownSpending(hash) => {
							warn!(
								target: "reorg",
								"Failed to reorganize to {} due to spending unknown transaction {}",
								block_hash.to_reversed_str(),
								hash.to_reversed_str()
							);
							// return without any commit
							return Err(Error::reorganize(&hash));
						},
						ConsistencyError::Unknown(hash) => {
							// this is orphan block inserted or disconnected chain head updated, we allow that (by now)
							// so it is no-op
<<<<<<< HEAD
							warn!(target: "reorg", "Disconnected chain head {} updated with {}", &hash, &block_hash);
							BlockInsertedChain::Disconnected
=======
							warn!(
								target: "reorg",
								"Disconnected chain head {} updated with {}",
								hash.to_reversed_str(),
								block_hash.to_reversed_str()
							);
>>>>>>> 24c6708a
						},
						_ => {
							// we don't allow other errors on side chain/orphans
							return Err(Error::Consistency(consistency_error))
						}
					}
				},
				Err(e) => {
					return Err(e)
				},
				Ok(None) => {
					// reorganize didn't happen but the block is ok, no-op here
					BlockInsertedChain::Side
				}
			}
		};

		// we always update best hash even if it is not changed
		context.db_transaction.put(Some(COL_META), KEY_BEST_BLOCK_HASH, std::ops::Deref::deref(&new_best_hash));

		// write accumulated transactions meta
		try!(context.apply(&self.database));

		// updating locked best block
		*best_block = Some(BestBlock { hash: new_best_hash, number: new_best_number });

		Ok(result)
	}

	fn transaction(&self, hash: &H256) -> Option<chain::Transaction> {
		self.transaction_bytes(hash).and_then(|tx_bytes| {
			serialization::deserialize(tx_bytes.as_ref()).map_err(
				|e| self.db_error(format!("Error deserializing transaction, possible db corruption ({:?})", e))
			).ok()
		})
	}

	fn transaction_meta(&self, hash: &H256) -> Option<TransactionMeta> {
		self.get(COL_TRANSACTIONS_META, &**hash).map(|val|
			TransactionMeta::from_bytes(&val).unwrap_or_else(|e| panic!("Invalid transaction metadata: db corrupted? ({:?})", e))
		)
	}

	fn accepted_location(&self, header: &chain::BlockHeader) -> Option<BlockLocation> {
		let best_number = match self.best_block() {
			None => { return Some(BlockLocation::Main(0)); },
			Some(best) => best.number,
		};

		if let Some(height) = self.block_number(&header.previous_header_hash) {
			if best_number == height { Some(BlockLocation::Main(height + 1)) }
			else { Some(BlockLocation::Side(height + 1)) }
		}
		else {
			match self.fork_route(MAX_FORK_ROUTE_PRESET, &header.previous_header_hash) {
				Ok((height, route)) => {
					// +2 = +1 for parent (fork_route won't include it in route), +1 for self
					Some(BlockLocation::Side(height + route.len() as u32 + 2))
				},
				// possibly that block is totally unknown
				_ => None,
			}
		}
	}
}

#[cfg(test)]
mod tests {

	use super::{Storage, Store, UpdateContext, Error, ConsistencyError, BlockInsertedChain};
	use devtools::RandomTempPath;
	use chain::{Block, RepresentH256};
	use super::super::{BlockRef, BlockLocation};
	use test_data;

	#[test]
	fn open_store() {
		let path = RandomTempPath::create_dir();
		assert!(Storage::new(path.as_path()).is_ok());
	}

	#[test]
	fn insert_block() {
		let path = RandomTempPath::create_dir();
		let store = Storage::new(path.as_path()).unwrap();

		let block: Block = test_data::block_h1();
		store.insert_block(&block).unwrap();

		let loaded_block = store.block(BlockRef::Hash(block.hash())).unwrap();
		assert_eq!(loaded_block.hash(), block.hash());
	}


	#[test]
	fn insert_genesis() {
		let path = RandomTempPath::create_dir();
		let store = Storage::new(path.as_path()).unwrap();

		let block: Block = test_data::genesis();
		store.insert_block(&block).unwrap();

		assert_eq!(store.best_block().expect("genesis block inserted").number, 0);
		assert_eq!(store.block_hash(0), Some(block.hash()));
	}

	#[test]
	fn best_block_update() {
		let path = RandomTempPath::create_dir();
		let store = Storage::new(path.as_path()).unwrap();

		let genesis: Block = test_data::genesis();
		store.insert_block(&genesis).unwrap();

		let block: Block = test_data::block_h1();
		store.insert_block(&block).unwrap();

		assert_eq!(store.best_block().expect("genesis block inserted").number, 1);
	}

	#[test]
	fn best_hash_update_fork() {
		let path = RandomTempPath::create_dir();
		let store = Storage::new(path.as_path()).unwrap();

		let block: Block = test_data::block_h1();
		store.insert_block(&block).unwrap();

		let another_block: Block = test_data::block_h9();
		store.insert_block(&another_block).unwrap();

		// did not update because `another_block` is not child of `block`
		assert_eq!(store.best_block().expect("blocks inserted above").hash, block.hash());
		// number should not be update also
		assert_eq!(store.best_block().expect("blocks inserted above").number, 0);
	}

	#[test]
	fn load_transaction() {
		let path = RandomTempPath::create_dir();
		let store = Storage::new(path.as_path()).unwrap();

		let block: Block = test_data::block_h9();
		store.insert_block(&block).unwrap();

		let block: Block = test_data::block_h170();
		let tx1 = block.transactions()[0].hash();
		store.insert_block(&block).unwrap();

		let loaded_transaction = store.transaction(&tx1).unwrap();
		assert_eq!(loaded_transaction.hash(), block.transactions()[0].hash());
	}

	#[test]
	fn stores_block_number() {
		let path = RandomTempPath::create_dir();
		let store = Storage::new(path.as_path()).unwrap();

		let block: Block = test_data::block_h9();
		store.insert_block(&block).unwrap();

		let number = store.block_number(&block.hash()).unwrap();
		assert_eq!(0, number);
	}

	#[test]
	fn transaction_meta_update() {
		let path = RandomTempPath::create_dir();
		let store = Storage::new(path.as_path()).unwrap();

		let genesis = test_data::genesis();
		store.insert_block(&genesis).unwrap();

		let genesis_coinbase = genesis.transactions()[0].hash();

		let genesis_meta = store.transaction_meta(&genesis_coinbase).unwrap();
		assert!(!genesis_meta.is_spent(0));

		let forged_block = test_data::block_builder()
			.header().parent(genesis.hash()).build()
			.transaction().coinbase().build()
			.transaction()
				.input().hash(genesis_coinbase.clone()).build()
				.output().build()
				.build()
			.build();

		store.insert_block(&forged_block).unwrap();

		let genesis_meta = store.transaction_meta(&genesis_coinbase).unwrap();
		assert!(genesis_meta.is_spent(0));

		assert_eq!(store.best_block().expect("genesis block inserted").number, 1);
	}

	#[test]
	fn transaction_meta_same_block() {
		let path = RandomTempPath::create_dir();
		let store = Storage::new(path.as_path()).unwrap();

		let genesis = test_data::genesis();
		store.insert_block(&genesis).unwrap();
		let genesis_coinbase = genesis.transactions()[0].hash();

		let block = test_data::block_builder()
			.header().parent(genesis.hash()).build()
			.transaction().coinbase().build()
			.transaction()
				.input().hash(genesis_coinbase).build()
				.output().value(30).build()
				.output().value(20).build()
				.build()
			.derived_transaction(1, 0)
				.output().value(30).build()
				.build()
			.build();

		store.insert_block(&block).unwrap();

		let meta = store.transaction_meta(&block.transactions()[1].hash()).unwrap();
		assert!(meta.is_spent(0), "Transaction #1 first output in the new block should be recorded as spent");
		assert!(!meta.is_spent(1), "Transaction #1 second output in the new block should be recorded as unspent");
	}

	#[test]
	fn transaction_meta_complex() {

		let path = RandomTempPath::create_dir();
		let store = Storage::new(path.as_path()).unwrap();

		let genesis = test_data::genesis();
		store.insert_block(&genesis).unwrap();
		let genesis_coinbase = genesis.transactions()[0].hash();

		let block1 = test_data::block_builder()
			.header().parent(genesis.hash()).build()
			.transaction().coinbase().build()
			.transaction()
				.input().hash(genesis_coinbase).build()
				.output().value(10).build()
				.output().value(15).build()
				.output().value(10).build()
				.output().value(1).build()
				.output().value(4).build()
				.output().value(10).build()
				.build()
			.build();

		store.insert_block(&block1).unwrap();

		let tx_big = block1.transactions()[1].hash();
		let block2 = test_data::block_builder()
			.header().parent(block1.hash()).build()
			.transaction().coinbase().build()
			.transaction()
				.input().hash(tx_big.clone()).index(0).build()
				.input().hash(tx_big.clone()).index(2).build()
				.input().hash(tx_big.clone()).index(5).build()
				.output().value(30).build()
				.build()
			.build();

		store.insert_block(&block2).unwrap();

		let meta = store.transaction_meta(&tx_big).unwrap();
		assert!(meta.is_spent(0), "Transaction #1 output #0 in the new block should be recorded as spent");
		assert!(meta.is_spent(2), "Transaction #1 output #2 in the new block should be recorded as spent");
		assert!(meta.is_spent(5), "Transaction #1 output #5 in the new block should be recorded as spent");

		assert!(!meta.is_spent(1), "Transaction #1 output #1 in the new block should be recorded as unspent");
		assert!(!meta.is_spent(3), "Transaction #1 second #3 in the new block should be recorded as unspent");
	}

	#[test]
	fn reorganize_simple() {
		let path = RandomTempPath::create_dir();
		let store = Storage::new(path.as_path()).unwrap();

		let genesis = test_data::genesis();
		store.insert_block(&genesis).unwrap();

		let (main_hash1, main_block1) = test_data::block_hash_builder()
			.block()
				.header().parent(genesis.hash())
					.nonce(1)
					.build()
				.build()
			.build();

		store.insert_block(&main_block1).expect("main block 1 should insert with no problems");

		let (_, side_block1) = test_data::block_hash_builder()
			.block()
				.header().parent(genesis.hash())
					.nonce(2)
					.build()
				.build()
			.build();

		store.insert_block(&side_block1).expect("side block 1 should insert with no problems");

		// chain should not reorganize to side_block1
		assert_eq!(store.best_block().unwrap().hash, main_hash1);
	}

	#[test]
	fn fork_smoky() {

		let path = RandomTempPath::create_dir();
		let store = Storage::new(path.as_path()).unwrap();

		let genesis = test_data::genesis();
		store.insert_block(&genesis).unwrap();

		let (_, main_block1) = test_data::block_hash_builder()
			.block()
				.header().parent(genesis.hash())
					.nonce(1)
					.build()
				.build()
			.build();

		store.insert_block(&main_block1).expect("main block 1 should insert with no problems");

		let (side_hash1, side_block1) = test_data::block_hash_builder()
			.block()
				.header().parent(genesis.hash())
					.nonce(2)
					.build()
				.build()
			.build();

		store.insert_block(&side_block1).expect("side block 1 should insert with no problems");

		let (side_hash2, side_block2) = test_data::block_hash_builder()
			.block()
				.header().parent(side_hash1)
					.nonce(3)
					.build()
				.build()
			.build();

		store.insert_block(&side_block2).expect("side block 2 should insert with no problems");

		// store should reorganize to side hash 2, because it represents the longer chain
		assert_eq!(store.best_block().unwrap().hash, side_hash2);
	}

	#[test]
	fn fork_long() {

		let path = RandomTempPath::create_dir();
		let store = Storage::new(path.as_path()).unwrap();

		let genesis = test_data::genesis();
		store.insert_block(&genesis).unwrap();

		let mut last_main_block_hash = genesis.hash();
		let mut last_side_block_hash = genesis.hash();

		for n in 0..32 {
			let (new_main_hash, main_block) = test_data::block_hash_builder()
				.block()
					.header().parent(last_main_block_hash)
						.nonce(n*2)
						.build()
					.build()
				.build();
			store.insert_block(&main_block).expect(&format!("main block {} should insert with no problems", n));
			last_main_block_hash = new_main_hash;

			let (new_side_hash, side_block) = test_data::block_hash_builder()
				.block()
					.header().parent(last_side_block_hash)
						.nonce(n*2 + 1)
						.build()
					.build()
				.build();
			store.insert_block(&side_block).expect(&format!("side block {} should insert with no problems", n));
			last_side_block_hash = new_side_hash;
		}

		let (height, route) = store.fork_route(128, &last_side_block_hash).unwrap();
		assert_eq!(height, 0);
		assert_eq!(route.len(), 31);

		let (reorg_side_hash, reorg_side_block) = test_data::block_hash_builder()
			.block()
				.header().parent(last_side_block_hash)
					.nonce(3)
					.build()
				.build()
			.build();
		store.insert_block(&reorg_side_block).expect("last side block should insert with no problems");

		// store should reorganize to side hash 2, because it represents the longer chain
		assert_eq!(store.best_block().unwrap().hash, reorg_side_hash);
	}

	#[test]
	fn fork_transactions() {
		let path = RandomTempPath::create_dir();
		let store = Storage::new(path.as_path()).unwrap();

		let genesis = test_data::genesis();
		store.insert_block(&genesis).unwrap();
		let genesis_coinbase = genesis.transactions()[0].hash();

		// Having 2 blocks initially in the main chain

		let block1 = test_data::block_builder()
			.header()
				.nonce(10)
				.parent(genesis.hash())
				.build()
			.transaction().coinbase().build()
			.transaction()
				.input().hash(genesis_coinbase).build()
				.output().value(1).build()
				.output().value(3).build()
				.output().value(5).build()
				.output().value(7).build()
				.output().value(9).build()
				.build()
			.build();
		store.insert_block(&block1).expect("Block #2 should get inserted with no error");
		let parent_tx = block1.transactions()[1].hash();

		let block2 = test_data::block_builder()
			.header()
				.nonce(20)
				.parent(block1.hash())
				.build()
			.transaction().coinbase().build()
			.transaction()
				.input().hash(parent_tx.clone()).index(1).build()
				.input().hash(parent_tx.clone()).index(3).build()
				.output().value(10).build()
				.build()
			.build();
		store.insert_block(&block2).expect("Block #2 should get inserted with no error");

		// Reorganizing to side chain adding two blocks to it

		let side_block2 = test_data::block_builder()
			.header().parent(block1.hash())
				.nonce(30)
				.build()
			.transaction().coinbase().build()
			.transaction()
				.input().hash(parent_tx.clone()).index(0).build()
				.input().hash(parent_tx.clone()).index(2).build()
				.output().value(6).build()
				.build()
			.build();
		store.insert_block(&side_block2).expect("Side block #2 should get inserted with no error");

		let side_block3 = test_data::block_builder()
			.header().parent(side_block2.hash())
				.nonce(40)
				.build()
			.transaction().coinbase().build()
			.transaction()
				.input().hash(parent_tx.clone()).index(1).build()
				.output().value(3).build()
				.build()
			.build();
		store.insert_block(&side_block3).expect("Side block #3 should get inserted with no error");

		let meta = store.transaction_meta(&parent_tx).expect("Transaction meta from block # 1 should exist");
		// outputs 0, 1, 2 should be spent in the side chain branch
		// we reorganized to the side chain branch
		// so, outputs 0, 1, 2 should  be spent
		assert!(meta.is_spent(0));
		assert!(meta.is_spent(1));
		assert!(meta.is_spent(2));

		// outputs 3, 4 should not be spent in the side chain branch
		// we reorganized to the side chain branch
		// so, outputs 3, 4 should not be spent
		assert!(!meta.is_spent(3));
		assert!(!meta.is_spent(4));

		// Reorganizing back to main chain with 2 blocks in a row

		let block3 = test_data::block_builder()
			.header().parent(block2.hash())
				.nonce(50)
				.build()
			.transaction().coinbase().build()
			.build();
		store.insert_block(&block3).expect("Block #3 should get inserted with no error");

		let block4 = test_data::block_builder()
			.header().parent(block3.hash())
				.nonce(60)
				.build()
			.transaction().coinbase().build()
			.transaction()
				.input().hash(parent_tx.clone()).index(4).build()
				.output().value(9).build()
				.build()
			.build();
		store.insert_block(&block4).expect("Block #4 should get inserted with no error");

		let meta = store.transaction_meta(&parent_tx).expect("Transaction meta from block # 1 should exist");
		// outputs 1, 3, 4 should be spent in the main branch
		// we reorganized to the main branch again after reorganized to side branch
		// so, outputs 1, 3, 4 should be spent
		assert!(meta.is_spent(1));
		assert!(meta.is_spent(3));
		assert!(meta.is_spent(4));

		// outputs 0, 2 should not be spent in the main branch
		// we reorganized to the main branch again after reorganized to side branch
		// so, outputs 0, 2 should not be spent
		assert!(!meta.is_spent(0));
		assert!(!meta.is_spent(2));
	}

	// test simulates when main chain and side chain are competing all along, each adding
	// block one by one
	#[test]
	fn fork_competing() {
		let path = RandomTempPath::create_dir();
		let store = Storage::new(path.as_path()).unwrap();

		let genesis = test_data::genesis();
		store.insert_block(&genesis).unwrap();

		let (main_hash1, main_block1) = test_data::block_hash_builder()
			.block()
				.header().parent(genesis.hash())
					.nonce(1)
					.build()
				.build()
			.build();

		store.insert_block(&main_block1).expect("main block 1 should insert with no problems");

		let (side_hash1, side_block1) = test_data::block_hash_builder()
			.block()
				.header().parent(genesis.hash())
					.nonce(2)
					.build()
				.build()
			.build();

		store.insert_block(&side_block1).expect("side block 1 should insert with no problems");

		let (main_hash2, main_block2) = test_data::block_hash_builder()
			.block()
				.header().parent(main_hash1)
					.nonce(3)
					.build()
				.build()
			.build();

		store.insert_block(&main_block2).expect("main block 2 should insert with no problems");

		let (_side_hash2, side_block2) = test_data::block_hash_builder()
			.block()
				.header().parent(side_hash1)
					.nonce(4)
					.build()
				.build()
			.build();

		store.insert_block(&side_block2).expect("side block 2 should insert with no problems");

		// store should not reorganize to side hash 2, because it competing chains are of the equal length
		assert_eq!(store.best_block().unwrap().hash, main_hash2);
	}

	#[test]
	fn decanonize() {
		let path = RandomTempPath::create_dir();
		let store = Storage::new(path.as_path()).unwrap();

		let genesis = test_data::genesis();
		store.insert_block(&genesis).unwrap();
		let genesis_coinbase = genesis.transactions()[0].hash();

		let block = test_data::block_builder()
			.header().parent(genesis.hash()).build()
			.transaction().coinbase().build()
			.transaction()
				.input().hash(genesis_coinbase.clone()).build()
				.build()
			.build();
		let block_hash = block.hash();

		store.insert_block(&block).expect("inserting first block in the decanonize test should not fail");

		let genesis_meta = store.transaction_meta(&genesis_coinbase)
			.expect("Transaction meta for the genesis coinbase transaction should exist");
		assert!(genesis_meta.is_spent(0), "Genesis coinbase should be recorded as spent because block#1 transaction spends it");

		let mut update_context = UpdateContext::new(&store.database);
		store.decanonize_block(&mut update_context, &block_hash)
			.expect("Decanonizing block #1 which was just inserted should not fail");
		update_context.apply(&store.database).unwrap();

		let genesis_meta = store.transaction_meta(&genesis_coinbase)
			.expect("Transaction meta for the genesis coinbase transaction should exist");
		assert!(!genesis_meta.is_spent(0), "Genesis coinbase should be recorded as unspent because we retracted block #1");

		assert_eq!(store.block_number(&block_hash), None);
	}

	#[test]
	fn chain_for_genesis() {
		let path = RandomTempPath::create_dir();
		let store = Storage::new(path.as_path()).unwrap();

		let inserted_chain = store.insert_block(&test_data::genesis()).unwrap();

		if let BlockInsertedChain::Main = inserted_chain { }
		else { panic!("Genesis should become main chain"); }
	}

	#[test]
	fn chain_for_main() {
		let path = RandomTempPath::create_dir();
		let store = Storage::new(path.as_path()).unwrap();

		store.insert_block(&test_data::genesis())
			.expect("Genesis should be inserted with no issues");

		let inserted_chain = store.insert_block(&test_data::block_h1()).unwrap();

		if let BlockInsertedChain::Main = inserted_chain { }
		else { panic!("h1 should become main chain"); }
	}

	#[test]
	fn chain_for_side() {

		let path = RandomTempPath::create_dir();
		let store = Storage::new(path.as_path()).unwrap();

		store.insert_block(&test_data::genesis())
			.expect("Genesis should be inserted with no issues");

		let block1 = test_data::block_h1();
		let block1_hash = block1.hash();
		store.insert_block(&block1)
			.expect("Block 1 should be inserted with no issues");

		store.insert_block(&test_data::block_h2())
			.expect("Block 2 should be inserted with no issues");

		let block2_side = test_data::block_builder()
			.header().parent(block1_hash).build()
			.build();

		let inserted_chain = store.insert_block(&block2_side).unwrap();

		if let BlockInsertedChain::Side = inserted_chain { }
		else { panic!("h1 should become main chain"); }
	}

	#[test]
	fn accepted_location_for_genesis() {

		let path = RandomTempPath::create_dir();
		let store = Storage::new(path.as_path()).unwrap();

		let location = store.accepted_location(test_data::genesis().header());

		assert_eq!(Some(BlockLocation::Main(0)), location);
	}


	#[test]
	fn accepted_location_for_main() {

		let path = RandomTempPath::create_dir();
		let store = Storage::new(path.as_path()).unwrap();

		store.insert_block(&test_data::genesis())
			.expect("Genesis should be inserted with no issues in the accepted location test");

		let location = store.accepted_location(test_data::block_h1().header());

		assert_eq!(Some(BlockLocation::Main(1)), location);
	}

	#[test]
	fn accepted_location_for_branch() {

		let path = RandomTempPath::create_dir();
		let store = Storage::new(path.as_path()).unwrap();

		store.insert_block(&test_data::genesis())
			.expect("Genesis should be inserted with no issues in the accepted location test");

		let block1 = test_data::block_h1();
		let block1_hash = block1.hash();
		store.insert_block(&block1)
			.expect("Block 1 should be inserted with no issues in the accepted location test");

		store.insert_block(&test_data::block_h2())
			.expect("Block 2 should be inserted with no issues in the accepted location test");

		let block2_side = test_data::block_builder()
			.header().parent(block1_hash).build()
			.build();

		let location = store.accepted_location(block2_side.header());

		assert_eq!(Some(BlockLocation::Side(2)), location);
	}

	#[test]
	fn accepted_location_for_unknown() {

		let path = RandomTempPath::create_dir();
		let store = Storage::new(path.as_path()).unwrap();

		store.insert_block(&test_data::genesis())
			.expect("Genesis should be inserted with no issues in the accepted location test");

		let location = store.accepted_location(test_data::block_h2().header());

		assert_eq!(None, location);
	}

	#[test]
	fn double_spend() {
		let path = RandomTempPath::create_dir();
		let store = Storage::new(path.as_path()).unwrap();

		let genesis = test_data::genesis();
		store.insert_block(&genesis).unwrap();
		let genesis_coinbase = genesis.transactions()[0].hash();

		let block = test_data::block_builder()
			.header().parent(genesis.hash()).build()
			.transaction().coinbase().build()
			.transaction()
				.input().hash(genesis_coinbase.clone()).build()
				.build()
			.build();

		store.insert_block(&block).expect("inserting first block in the double spend test should not fail");

		let _dup_block = test_data::block_builder()
			.header().parent(block.hash()).build()
			.transaction().coinbase().build()
			.transaction()
				.input().hash(genesis_coinbase.clone()).build()
				.build()
			.build();

		let insert_result = store.insert_block(&block);
		if insert_result.is_ok() { panic!("Insert should fail because of the double-spend"); }

		let _ = insert_result.map_err(|e| {
			let should_be = ConsistencyError::DoubleSpend(genesis_coinbase);

			if let Error::Consistency(consistency_error) = e {
				assert_eq!(should_be, consistency_error, "Store should return double spend consistency return");
			}
			else { panic!("Insert should fail because of the double-spend"); }
		});
	}

	#[test]
	fn fork_route() {
		let path = RandomTempPath::create_dir();
		let store = Storage::new(path.as_path()).unwrap();

		let genesis = test_data::genesis();
		store.insert_block(&genesis).unwrap();

		let (main_hash1, main_block1) = test_data::block_hash_builder()
			.block()
				.header().parent(genesis.hash())
					.nonce(1)
					.build()
				.build()
			.build();
		store.insert_block(&main_block1).expect("main block 1 should insert with no problems");

		let (main_hash2, main_block2) = test_data::block_hash_builder()
			.block()
				.header().parent(main_hash1)
					.nonce(2)
					.build()
				.build()
			.build();
		store.insert_block(&main_block2).expect("main block 2 should insert with no problems");

		let (main_hash3, main_block3) = test_data::block_hash_builder()
			.block()
				.header().parent(main_hash2)
					.nonce(3)
					.build()
				.build()
			.build();
		store.insert_block(&main_block3).expect("main block 3 should insert with no problems");

		let (_, main_block4) = test_data::block_hash_builder()
			.block()
				.header().parent(main_hash3)
					.nonce(4)
					.build()
				.build()
			.build();
		store.insert_block(&main_block4).expect("main block 4 should insert with no problems");

		let (side_hash1, side_block1) = test_data::block_hash_builder()
			.block()
				.header().parent(genesis.hash())
					.nonce(5)
					.build()
				.build()
			.build();
		store.insert_block(&side_block1).expect("side block 1 should insert with no problems");

		let (side_hash2, side_block2) = test_data::block_hash_builder()
			.block()
				.header().parent(side_hash1.clone())
					.nonce(6)
					.build()
				.build()
			.build();
		store.insert_block(&side_block2).expect("side block 2 should insert with no problems");

		let (side_hash3, side_block3) = test_data::block_hash_builder()
			.block()
				.header().parent(side_hash2.clone())
					.nonce(7)
					.build()
				.build()
			.build();
		store.insert_block(&side_block3).expect("side block 3 should insert with no problems");

		let (h, route) = store.fork_route(16, &side_hash3).expect("Fork route should have been built");

		assert_eq!(h, 0);
		assert_eq!(route, vec![side_hash2, side_hash1]);
	}
}<|MERGE_RESOLUTION|>--- conflicted
+++ resolved
@@ -707,17 +707,14 @@
 						ConsistencyError::Unknown(hash) => {
 							// this is orphan block inserted or disconnected chain head updated, we allow that (by now)
 							// so it is no-op
-<<<<<<< HEAD
-							warn!(target: "reorg", "Disconnected chain head {} updated with {}", &hash, &block_hash);
-							BlockInsertedChain::Disconnected
-=======
 							warn!(
 								target: "reorg",
 								"Disconnected chain head {} updated with {}",
 								hash.to_reversed_str(),
 								block_hash.to_reversed_str()
 							);
->>>>>>> 24c6708a
+							BlockInsertedChain::Disconnected
+
 						},
 						_ => {
 							// we don't allow other errors on side chain/orphans
