--- conflicted
+++ resolved
@@ -24,7 +24,6 @@
 		data: Some(Value::String(format!("{:?}", data))),
 	}
 }
-<<<<<<< HEAD
 
 pub fn block_not_found<T: fmt::Debug>(data: T) -> Error {
 	Error {
@@ -40,6 +39,4 @@
 		message: "Block at given height is not found".into(),
 		data: Some(Value::String(format!("{:?}", data))),
 	}
-}
-=======
->>>>>>> cfc90b79
+}